from tqdm import tqdm
import pyranges as pr
from sklearn.metrics import pairwise_distances
from scipy.stats import rankdata

import numpy as np
import pandas as pd
import scanpy as sc

from . import core


def prepare_multiome_anndata(atac_ad, rna_ad, SEACells_label='SEACell', n_bins_for_gc=50):
    """
    Function to create metacell Anndata objects from single-cell Anndata objects for multiome data

    :param atac_ad: (Anndata) ATAC Anndata object with raw peak counts in `X`. These anndata objects should be constructed 
     using the example notebook available in 
    :param rna_ad: (Anndata) RNA Anndata object with raw gene expression counts in `X`. Note: RNA and ATAC anndata objects 
     should contain the same set of cells
    :param SEACells_label: (str) `atac_ad.obs` field for constructing metacell matrices. Same field will be used for 
      summarizing RNA and ATAC metacells. 
    :param n_bins_gc: (int) Number of bins for creating GC bins of ATAC peaks.

    :return: ATAC metacell Anndata object and RNA metacell Anndata object
    """

    # Subset of cells common to ATAC and RNA
    common_cells = atac_ad.obs_names.intersection(rna_ad.obs_names)
    if len(common_cells) != atac_ad.shape[0]:
        print('Warning: The number of cells in RNA and ATAC objects are different. Only the common cells will be used.')
    atac_mod_ad = atac_ad[common_cells, :]
    rna_mod_ad = rna_ad[common_cells, :]

    # #################################################################################
    # Generate metacell matrices

    # Set of metacells
    metacells = atac_mod_ad.obs[SEACells_label].astype(str).unique()
    metacells = metacells[atac_mod_ad.obs[SEACells_label].value_counts()[
        metacells] > 1]


<<<<<<< HEAD
    print('Generating Metacell matrices...')
    print(' ATAC')
    atac_meta_ad = core.summarize_by_SEACell(atac_mod_ad, SEACells_label=SEACells_label, summarize_layer='X')
    atac_meta_ad = atac_meta_ad[metacells, :]
    # ATAC - Summarize SVD representation 
=======
    # ATAC - create metacell anndata
    atac_meta_ad = _create_ad(summ_matrix, atac_mod_ad, n_bins_for_gc)
    sc.pp.normalize_per_cell(atac_meta_ad)

    # Summarize SVD representation
>>>>>>> 4569da8b
    svd = pd.DataFrame(atac_mod_ad.obsm['X_svd'], index=atac_mod_ad.obs_names)
    summ_svd = svd.groupby(atac_mod_ad.obs[SEACells_label]).mean()
    atac_meta_ad.obsm['X_svd'] = summ_svd.loc[atac_meta_ad.obs_names, :].values

<<<<<<< HEAD
    # ATAC - Normalize
    sc.pp.filter_genes(atac_meta_ad, min_cells=1)
    _normalize_ad(atac_meta_ad)
    _add_atac_meta_data(atac_meta_ad, atac_mod_ad, n_bins_for_gc)


    # RNA summaries using ATAC SEACells
=======
>>>>>>> 4569da8b
    print(' RNA')
    rna_mod_ad.obs['temp'] = atac_mod_ad.obs[SEACells_label]
    rna_meta_ad = core.summarize_by_SEACell(rna_mod_ad, SEACells_label='temp', summarize_layer='X')
    rna_meta_ad = rna_meta_ad[metacells, :]
    _normalize_ad(rna_meta_ad)

    return atac_meta_ad, rna_meta_ad


def prepare_integrated_anndata(atac_ad, rna_ad, mapping, SEACells_label='SEACell', n_bins_for_gc=50):
    """
    Function to create metacell Anndata objects from single-cell Anndata objects for integrated RNA and ATAC data

    :param atac_ad: (Anndata) ATAC Anndata object with raw peak counts in `X`. These anndata objects should be constructed 
     using the example notebook available in 
    :param rna_ad: (Anndata) RNA Anndata object with raw gene expression counts in `X`. Note: RNA and ATAC anndata objects 
     should contain the same set of cells
    :param mapping: TBD
    :param SEACells_label: (str) `atac_ad.obs` field for constructing metacell matrices. Same field will be used for 
      summarizing RNA and ATAC metacells. 
    :param n_bins_gc: (int) Number of bins for creating GC bins of ATAC peaks.

    :return: ATAC metacell Anndata object and RNA metacell Anndata object
    """

    # Copy to leave the original, raw AnnDatas unmodified:
    atac_mod_ad = atac_ad.copy()
    rna_mod_ad = rna_ad.copy()
    
 
    # #################################################################################
    # Generate metacell matrices
    # Since the Mapping was made off of the RNA metacells, there may be dupliated ATAC
    #    metacells. For this reason, the RNA metacells will be used to define the pairs
    #    of metacells and their common name
    
    # Metacell set
    rna_metacells = rna_mod_ad.obs[SEACells_label].astype(str).unique()
    rna_metacells = rna_metacells[rna_mod_ad.obs[SEACells_label].value_counts()[rna_metacells] > 1]

    # Mapping beetween RNA and ATAC
    mapping = mapping.loc[rna_metacells]
    # Create common metacell name
    mapping['common'] = np.arange(len(mapping))
    mapping['common'] = 'metacell ' + mapping['common'].astype(str)
    
    print('Generating Metacell matrices...')
    print(' RNA')
   
    # RNA - Summary matrix 
    summ_matrix = pd.DataFrame(0.0, index=mapping['common'], columns=rna_mod_ad.var_names)
    for m in tqdm(summ_matrix.index):
        rna_meta = mapping.index[mapping['common'] == m][0]
        
        cells = rna_mod_ad.obs_names[rna_mod_ad.obs[SEACells_label] == rna_meta]
        summ_matrix.loc[m, :] = np.ravel(rna_mod_ad[cells, :].X.sum(axis=0))

    # RNA - create metacell matrix
    rna_meta_ad = _create_ad(summ_matrix)
    rna_meta_ad.obs['original_rna'] = rna_metacells

    # RNA- Normalize 
    _normalize_ad(rna_meta_ad)
    


    print(' ATAC')
    # ATAC - Summarize by metacells
    # Summary matrix
    summ_matrix = pd.DataFrame(0.0, index=mapping['common'], columns=atac_mod_ad.var_names)
    svd = pd.DataFrame(atac_mod_ad.obsm['X_svd'], index=atac_mod_ad.obs_names)
    meta_svd = pd.DataFrame(0.0, index=mapping['common'], columns=svd.columns)
    for m in tqdm(summ_matrix.index):
        atac_metacell = mapping.loc[mapping['common']== m, 'atac'].item()
        cells = atac_mod_ad.obs_names[atac_mod_ad.obs[SEACells_label] == atac_metacell]
        summ_matrix.loc[m, :] = np.ravel(atac_mod_ad[cells, :].X.sum(axis=0))
        meta_svd.loc[m, :] = svd.loc[cells, :].sum(axis=0)

    # ATAC - create metacell anndata
    atac_meta_ad = _create_ad(summ_matrix)
    atac_meta_ad.obsm['X_svd'] = meta_svd
    atac_meta_ad.obs['original_atac'] = mapping['atac'].values
    
    # ATAC - Normalize
    sc.pp.filter_genes(atac_meta_ad, min_cells=1)
    _normalize_ad(atac_meta_ad)
    _add_atac_meta_data(atac_meta_ad, atac_mod_ad, n_bins_for_gc)
    
    return atac_meta_ad, rna_meta_ad



def _create_ad(summ_matrix):
    from scipy.sparse import csr_matrix

    meta_ad = sc.AnnData(summ_matrix)
    meta_ad.X = csr_matrix(meta_ad.X)
    meta_ad.obs_names, meta_ad.var_names = summ_matrix.index.astype(str), summ_matrix.columns

    return meta_ad

def _normalize_ad(meta_ad, save_raw=True):
    if save_raw:
        # Save in raw
        meta_ad.raw = meta_ad.copy()

    # Normalize 
    sc.pp.normalize_total(meta_ad, key_added='n_counts')
    sc.pp.log1p(meta_ad)
    

def _add_atac_meta_data(atac_meta_ad, atac_ad, n_bins_for_gc):
    atac_ad.var['log_n_counts'] = np.ravel(np.log10(atac_ad.X.sum(axis=0)))
    
    atac_meta_ad.var['GC_bin'] = np.digitize(atac_ad.var['GC'], np.linspace(0, 1, n_bins_for_gc))
    atac_meta_ad.var['counts_bin'] = np.digitize(atac_ad.var['log_n_counts'],
                                                 np.linspace(atac_ad.var['log_n_counts'].min(),
                                                             atac_ad.var['log_n_counts'].max(), 
                                                             n_bins_for_gc))





def _pyranges_from_strings(pos_list):
    """
    Function to create pyranges for a `pd.Series` of strings
    """
    # Chromosome and positions
    chr = pos_list.str.split(':').str.get(0)
    start = pd.Series(pos_list.str.split(':').str.get(1)
                      ).str.split('-').str.get(0)
    end = pd.Series(pos_list.str.split(':').str.get(1)
                    ).str.split('-').str.get(1)

    # Create ranges
    gr = pr.PyRanges(chromosomes=chr, starts=start, ends=end)
    return gr


def _pyranges_to_strings(peaks):
    """
    Function to convert pyranges to `pd.Series` of strings of format 'chr:start-end'
    """
    # Chromosome and positions
    chr = peaks.Chromosome.astype(str).values
    start = peaks.Start.astype(str).values
    end = peaks.End.astype(str).values

    # Create ranges
    gr = chr + ':' + start + '-' + end

    return gr


def load_transcripts(path_to_gtf):
    """
    Load transcripts from GTF File. `chr` is preprended to each entry
    """
    gtf = pr.read_gtf(path_to_gtf)
    gtf.Chromosome = 'chr' + gtf.Chromosome.astype(str)
    transcripts = gtf[gtf.Feature == 'transcript']
    return transcripts


def _peaks_correlations_per_gene(gene,
                                 atac_exprs,
                                 rna_exprs,
                                 atac_meta_ad,
                                 peaks_pr,
                                 transcripts,
                                 span,
                                 n_rand_sample=100):

    # Gene transcript - use the longest transcript
    gene_transcripts = transcripts[transcripts.gene_name == gene]
    if len(gene_transcripts) == 0:
        return 0
    longest_transcript = gene_transcripts[
        np.arange(len(gene_transcripts)) == np.argmax(gene_transcripts.End - gene_transcripts.Start)]
    start = longest_transcript.Start.values[0] - span
    end = longest_transcript.End.values[0] + span

    # Gene span
    gene_pr = pr.from_dict({'Chromosome': [longest_transcript.Chromosome.values[0]],
                            'Start': [start],
                            'End': [end]})
    gene_peaks = peaks_pr.overlap(gene_pr)
    if len(gene_peaks) == 0:
        return 0
    gene_peaks_str = _pyranges_to_strings(gene_peaks)

    # Compute correlations
    X = atac_exprs.loc[:, gene_peaks_str].T
    cors = 1 - np.ravel(pairwise_distances(np.apply_along_axis(rankdata, 1, X.values),
                                           rankdata(rna_exprs[gene].T.values).reshape(
                                               1, -1),
                                           metric='correlation'))
    cors = pd.Series(cors, index=gene_peaks_str)

    # Random background
    df = pd.DataFrame(1.0, index=cors.index, columns=['cor', 'pval'])
    df['cor'] = cors
    
    from scipy.stats import norm
    for p in df.index:
        try:
            # Try random sampling without replacement
            rand_peaks = np.random.choice(atac_meta_ad.var_names[(atac_meta_ad.var['GC_bin'] == atac_meta_ad.var['GC_bin'][p]) &
                                                                 (atac_meta_ad.var['counts_bin'] == atac_meta_ad.var['counts_bin'][
                                                                     p])], n_rand_sample, False)
        except:
            rand_peaks = np.random.choice(atac_meta_ad.var_names[(atac_meta_ad.var['GC_bin'] == atac_meta_ad.var['GC_bin'][p]) &
                                                                 (atac_meta_ad.var['counts_bin'] == atac_meta_ad.var['counts_bin'][
                                                                     p])], n_rand_sample, True)

        if type(atac_exprs) is sc.AnnData:
            X = pd.DataFrame(atac_exprs[:, rand_peaks].X.todense().T)
        else:
            X = atac_exprs.loc[:, rand_peaks].T

        # For p-value calculation, remove the peaks with no variation across cells
        X = X.iloc[np.where(np.std(X.values, axis=1) !=0)]
        if X.shape[0] != 0:
 
            rand_cors = 1 - np.ravel(pairwise_distances(np.apply_along_axis(rankdata, 1, X.values),
                                                        rankdata(rna_exprs[gene].T.values).reshape(1, -1),
                                                        metric='correlation'))

            m = np.mean(rand_cors)
            v = np.std(rand_cors)

            # If the standard deviation is zero, set a p-value of 1
            if v != 0:
                df.loc[p, 'pval'] = (norm.cdf(-np.abs(cors[p]), m, v)) + (1 - norm.cdf(np.abs(cors[p]), m, v))
    return df


def get_gene_peak_correlations(atac_meta_ad,
                               rna_meta_ad,
                               path_to_gtf,
                               span=100000,
                               n_jobs=1,
                               gene_set=None):
    """
    Function to compute  correlations between gene expression and peak accessibility

    :param atac_meta_ad: (Anndata) ATAC metacell Anndata created using `prepare_multiome_anndata`
    :param rna_meta_ad: (Anndata) RNA metacell Anndata created using `prepare_multiome_anndata`
    :param path_to_gtf: (str) Path to ENSEMBL GTF file
    :param span: (int) Genomic window around the gene body to identify for which correlations with expression are computed
    :param n_jobs: (int) Number of jobs for parallel processing
    :param gene_set: (pd.Series) Subset of genes for which to compute correlations. All genes are used by default

    :return: `pd.Series` with a dataframe of correlation and p-value for each gene. Note that p-value is one-sided assuming positive correlations
    """

    # #################################################################################
    print('Loading transcripts per gene...')
    transcripts = load_transcripts(path_to_gtf)

    print('Preparing matrices for gene-peak associations')
    atac_exprs = pd.DataFrame(atac_meta_ad.X.todense(),
                              index=atac_meta_ad.obs_names, columns=atac_meta_ad.var_names)
    rna_exprs = pd.DataFrame(rna_meta_ad.X.todense(),
                             index=rna_meta_ad.obs_names, columns=rna_meta_ad.var_names)
    peaks_pr = _pyranges_from_strings(atac_meta_ad.var_names)

    print('Computing peak-gene correlations')
    if gene_set is None:
        use_genes = rna_meta_ad.var_names
    else:
        use_genes = gene_set
    from joblib import Parallel, delayed
    gene_peak_correlations = Parallel(n_jobs=n_jobs)(delayed(_peaks_correlations_per_gene)(gene,
                                                                                      atac_exprs,
                                                                                      rna_exprs,
                                                                                      atac_meta_ad,
                                                                                      peaks_pr,
                                                                                      transcripts,
                                                                                      span)
                                                for gene in tqdm(use_genes))
    gene_peak_correlations = pd.Series(gene_peak_correlations, index=use_genes)
    return gene_peak_correlations


def _get_sig_peaks(df, min_corr=-1.0, max_corr=1.0,
                   min_pval=0.0, max_pval=0.1, incl='both'):
    """
    TODO: Documentation
    """
    sig_peaks = df.index[(df['pval'].between(min_pval, max_pval,inclusive=incl)) & (
                          df['cor'].between(min_corr, max_corr, inclusive=incl))].tolist()

    return sig_peaks


def get_peak_counts(gene_peak_correlations, min_corr=-1.0, max_corr=1.0,
                    min_pval=0.0, max_pval=0.1, incl='both', return_peaks=False):
    """
    Determine the number of significantly correlated peaks per gene

    :param gene_peak_correlations: (pd.Series) Output of `get_gene_peak_correlations` function
   
    :return: `pd.Series` with number of significantly positive correlated peaks with each gene
    """
    peak_counts = pd.Series(0, index=gene_peak_correlations.index)
    for gene in tqdm(peak_counts.index):
        df = gene_peak_correlations[gene]
        if type(df) is int:
            continue

        sig_peaks = _get_sig_peaks(df, min_corr, max_corr, min_pval, max_pval, incl)
        
        if return_peaks and (len(sig_peaks) != 0):
            peak_counts[gene] = sig_peaks
        else:
            peak_counts[gene] = len(sig_peaks)
    
    return peak_counts


def get_gene_scores(atac_meta_ad, gene_peak_correlations, min_corr=-1.0, max_corr=1.0,
                    min_pval=0.0, max_pval=0.1, incl='both'):
    """
    Compute the aggregate accessibility of all peaks associated with each gene. G
    ene scores are computed as the aggregate accessibility of all the signficantly correlated peaks associated with a gene.

    :param atac_meta_ad: (Anndata) ATAC metacell Anndata created using `prepare_multiome_anndata`
    :param gene_peak_correlations: (pd.Series) Output of `get_gene_peak_correlations` function
    :param p_val_cutoff: (float) Nominal p-value cutoff for test of significance of correlation
    :param cor_cutoff: (float) Correlation cutoff

    :return: `pd.DataFrame` of ATAC gene scores (cells X genes)
    """
    gene_scores = pd.DataFrame(0.0, index=atac_meta_ad.obs_names, columns=gene_peak_correlations.index)

    for gene in tqdm(gene_scores.columns):
        df = gene_peak_correlations[gene]
        if type(df) is int:
            continue
        gene_peaks = _get_sig_peaks(df, min_corr, max_corr, min_pval, max_pval, incl)
        gene_scores[gene] = np.ravel(np.dot(atac_meta_ad[:, gene_peaks].X.todense(),
                                            df.loc[gene_peaks, 'cor']))
    gene_scores = gene_scores.loc[:, (gene_scores.sum() >= 0)]
    return gene_scores<|MERGE_RESOLUTION|>--- conflicted
+++ resolved
@@ -40,34 +40,23 @@
     metacells = metacells[atac_mod_ad.obs[SEACells_label].value_counts()[
         metacells] > 1]
 
-
-<<<<<<< HEAD
     print('Generating Metacell matrices...')
     print(' ATAC')
     atac_meta_ad = core.summarize_by_SEACell(atac_mod_ad, SEACells_label=SEACells_label, summarize_layer='X')
     atac_meta_ad = atac_meta_ad[metacells, :]
     # ATAC - Summarize SVD representation 
-=======
-    # ATAC - create metacell anndata
-    atac_meta_ad = _create_ad(summ_matrix, atac_mod_ad, n_bins_for_gc)
-    sc.pp.normalize_per_cell(atac_meta_ad)
-
-    # Summarize SVD representation
->>>>>>> 4569da8b
+
     svd = pd.DataFrame(atac_mod_ad.obsm['X_svd'], index=atac_mod_ad.obs_names)
     summ_svd = svd.groupby(atac_mod_ad.obs[SEACells_label]).mean()
     atac_meta_ad.obsm['X_svd'] = summ_svd.loc[atac_meta_ad.obs_names, :].values
 
-<<<<<<< HEAD
+
     # ATAC - Normalize
     sc.pp.filter_genes(atac_meta_ad, min_cells=1)
     _normalize_ad(atac_meta_ad)
     _add_atac_meta_data(atac_meta_ad, atac_mod_ad, n_bins_for_gc)
 
-
     # RNA summaries using ATAC SEACells
-=======
->>>>>>> 4569da8b
     print(' RNA')
     rna_mod_ad.obs['temp'] = atac_mod_ad.obs[SEACells_label]
     rna_meta_ad = core.summarize_by_SEACell(rna_mod_ad, SEACells_label='temp', summarize_layer='X')
@@ -97,7 +86,6 @@
     atac_mod_ad = atac_ad.copy()
     rna_mod_ad = rna_ad.copy()
     
- 
     # #################################################################################
     # Generate metacell matrices
     # Since the Mapping was made off of the RNA metacells, there may be dupliated ATAC
@@ -132,8 +120,6 @@
     # RNA- Normalize 
     _normalize_ad(rna_meta_ad)
     
-
-
     print(' ATAC')
     # ATAC - Summarize by metacells
     # Summary matrix
@@ -157,7 +143,6 @@
     _add_atac_meta_data(atac_meta_ad, atac_mod_ad, n_bins_for_gc)
     
     return atac_meta_ad, rna_meta_ad
-
 
 
 def _create_ad(summ_matrix):

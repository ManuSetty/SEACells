--- conflicted
+++ resolved
@@ -28,10 +28,6 @@
 
 def prepare_multiome_anndata(atac_ad, rna_ad, SEACell_label='SEACell', n_bins_for_gc=50):
     """
-<<<<<<< HEAD
-    todo: Documentation
-    @Manu: rna_ad.X, atac_ad.X must be raw counts?? Yes
-=======
     Function to create metacell Anndata objects from single-cell Anndata objects
 
     :param atac_ad: (Anndata) ATAC Anndata object with raw peak counts in `X`. These anndata objects should be constructed 
@@ -43,7 +39,6 @@
     :param n_bins_gc: (int) Number of bins for creating GC bins of ATAC peaks.
 
     :return: ATAC metacell Anndata object and RNA metacell Anndata object
->>>>>>> 1d3108ba
     """
 
     # Subset of cells common to ATAC and RNA
@@ -334,7 +329,6 @@
 def _get_sig_peaks(df, min_corr=-1.0, max_corr=1.0,
                    min_pval=0.0, max_pval=0.1, incl='both'):
     """
-<<<<<<< HEAD
     TODO: Documentation
     """
     sig_peaks = df.index[(df['pval'].between(min_pval, max_pval,inclusive=incl)) & (
@@ -346,16 +340,11 @@
 def get_peak_counts(gene_peak_correlations, min_corr=-1.0, max_corr=1.0,
                     min_pval=0.0, max_pval=0.1, incl='both', return_peaks=False):
     """
-    TODO: Documentation
-=======
     Determine the number of significantly correlated peaks per gene
 
     :param gene_peak_correlations: (pd.Series) Output of `get_gene_peak_correlations` function
-    :param p_val_cutoff: (float) Nominal p-value cutoff for test of significance of correlation
-    :param cor_cutoff: (float) Correlation cutoff
    
     :return: `pd.Series` with number of significantly positive correlated peaks with each gene
->>>>>>> 1d3108ba
     """
     peak_counts = pd.Series(0, index=gene_peak_correlations.index)
     for gene in tqdm(peak_counts.index):
@@ -376,14 +365,6 @@
 def get_gene_scores(atac_meta_ad, gene_peak_correlations, min_corr=-1.0, max_corr=1.0,
                     min_pval=0.0, max_pval=0.1, incl='both'):
     """
-<<<<<<< HEAD
-    TODO: Documentation
-    """
-    """
-    # Compute the aggregate accessibility of all peaks associated with each gene
-    Gene scores are computed as the aggregate accessibility of all peaks associated with a gene.
-    See .get_gene_peak_correlations() for details on how gene-peak associations are computed.
-=======
     Compute the aggregate accessibility of all peaks associated with each gene. G
     ene scores are computed as the aggregate accessibility of all the signficantly correlated peaks associated with a gene.
 
@@ -393,7 +374,6 @@
     :param cor_cutoff: (float) Correlation cutoff
 
     :return: `pd.DataFrame` of ATAC gene scores (cells X genes)
->>>>>>> 1d3108ba
     """
     gene_scores = pd.DataFrame(0.0, index=atac_meta_ad.obs_names, columns=gene_peak_correlations.index)
 
